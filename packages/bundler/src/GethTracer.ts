import { JsonRpcProvider, TransactionRequest } from '@ethersproject/providers'
import { BigNumber } from 'ethers'
import { Deferrable } from '@ethersproject/properties'
<<<<<<< HEAD
import { resolveHexlify } from '@account-abstraction/utils'
=======
import { resolveProperties } from 'ethers/lib/utils'
import Debug from 'debug'
>>>>>>> ba29f675
// from:https://geth.ethereum.org/docs/rpc/ns-debug#javascript-based-tracing
// https://geth.ethereum.org/docs/developers/evm-tracing/custom-tracer
//

const debug = Debug('aa.tracer')

/**
 * a function returning a LogTracer.
 * the function's body must be "{ return {...} }"
 * the body is executed as "geth" tracer, and thus must be self-contained (no external functions or references)
 * may only reference external functions defined by geth (see go-ethereum/eth/tracers/js): toHex, toWord, isPrecompiled, slice, toString(16)
 * (its OK if original function was in typescript: we extract its value as javascript
 */
type LogTracerFunc = () => LogTracer

// eslint-disable-next-line @typescript-eslint/naming-convention
export async function debug_traceCall (provider: JsonRpcProvider, tx: Deferrable<TransactionRequest>, options: TraceOptions): Promise<TraceResult | any> {
  const tx1 = await resolveHexlify(tx)
  const traceOptions = tracer2string(options)
  const ret = await provider.send('debug_traceCall', [tx1, 'latest', traceOptions]).catch(e => {
    debug('ex=', e.error)
    debug('tracer=', traceOptions.tracer?.toString().split('\n').map((line, index) => `${index + 1}: ${line}`).join('\n'))
    throw e
  })
  // return applyTracer(ret, options)
  return ret
}

// a hack for network that doesn't have traceCall: mine the transaction, and use debug_traceTransaction
export async function execAndTrace (provider: JsonRpcProvider, tx: Deferrable<TransactionRequest>, options: TraceOptions): Promise<TraceResult | any> {
  const hash = await provider.getSigner().sendUncheckedTransaction(tx)
  return await debug_traceTransaction(provider, hash, options)
}

// eslint-disable-next-line @typescript-eslint/naming-convention
export async function debug_traceTransaction (provider: JsonRpcProvider, hash: string, options: TraceOptions): Promise<TraceResult | any> {
  const ret = await provider.send('debug_traceTransaction', [hash, tracer2string(options)])
  // const tx = await provider.getTransaction(hash)
  // return applyTracer(tx, ret, options)
  return ret
}

/**
 * extract the body of "LogTracerFunc".
 * note that we extract the javascript body, even if the function was created as typescript
 * @param func
 */
export function getTracerBodyString (func: LogTracerFunc): string {
  const tracerFunc = func.toString()
  // function must return a plain object:
  //  function xyz() { return {...}; }
  const regexp = /function \w+\s*\(\s*\)\s*{\s*return\s*(\{[\s\S]+\});?\s*\}\s*$/ // (\{[\s\S]+\}); \} $/
  const match = tracerFunc.match(regexp)
  if (match == null) {
    throw new Error('Not a simple method returning value')
  }
  let ret = match[1]
  ret = ret
    // .replace(/\/\/.*\n/g,'\n')
    // .replace(/\n\s*\n/g, '\n')
    .replace(/\b(?:const|let)\b/g, '')
  // console.log('== tracer source',ret.split('\n').map((line,index)=>`${index}: ${line}`).join('\n'))
  return ret
}

function tracer2string (options: TraceOptions): TraceOptions {
  if (typeof options.tracer === 'function') {
    return {
      ...options,
      tracer: getTracerBodyString(options.tracer)
    }
  } else {
    return options
  }
}

// the trace options param for debug_traceCall and debug_traceTransaction
export interface TraceOptions {
  disableStorage?: boolean // Setting this to true will disable storage capture (default = false).
  disableStack?: boolean // Setting this to true will disable stack capture (default = false).
  enableMemory?: boolean // Setting this to true will enable memory capture (default = false).
  enableReturnData?: boolean // Setting this to true will enable return data capture (default = false).
  tracer?: LogTracerFunc | string // Setting this will enable JavaScript-based transaction tracing, described below. If set, the previous four arguments will be ignored.
  timeout?: string // Overrides the default timeout of 5 seconds for JavaScript-based tracing calls. Valid time units are "ns", "us" (or "µs"), "ms", "s", "m", "h".
}

// the result type of debug_traceCall and debug_traceTransaction
export interface TraceResult {
  gas: number
  failed: boolean
  returnValue: string
  structLogs: [TraceResultEntry]
}

export interface TraceResultEntry {
  depth: number
  error: string
  gas: number
  gasCost: number
  memory?: [string]
  op: string
  pc: number
  stack: [string]
  storage?: [string]
}

export interface LogContext {
  type: string // one of the two values CALL and CREATE
  from: string // Address, sender of the transaction
  to: string // Address, target of the transaction
  input: Buffer // Buffer, input transaction data
  gas: number // Number, gas budget of the transaction
  gasUsed: number //  Number, amount of gas used in executing the transaction (excludes txdata costs)
  gasPrice: number // Number, gas price configured in the transaction being executed
  intrinsicGas: number // Number, intrinsic gas for the transaction being executed
  value: BigNumber // big.Int, amount to be transferred in wei
  block: number // Number, block number
  output: Buffer // Buffer, value returned from EVM
  error: string // undocumented: "execution reverted", if "output" is revert data.
  time: string // String, execution runtime

  // And these fields are only available for tracing mined transactions (i.e. not available when doing debug_traceCall):
  blockHash?: Buffer // - Buffer, hash of the block that holds the transaction being executed
  txIndex?: number // - Number, index of the transaction being executed in the block
  txHash?: Buffer // - Buffer, hash of the transaction being executed
}

export interface LogTracer {
  // mandatory: result, fault
  // result is a function that takes two arguments ctx and db, and is expected to return
  // a JSON-serializable value to return to the RPC caller.
  result: (ctx: LogContext, db: LogDb) => any

  // fault is a function that takes two arguments, log and db, just like step and is
  // invoked when an error happens during the execution of an opcode which wasn’t reported in step. The method log.getError() has information about the error.
  fault: (log: LogStep, db: LogDb) => void

  // optional (config is geth-level "cfg")
  setup?: (config: any) => any

  // optional
  step?: (log: LogStep, db: LogDb) => any

  // enter and exit must be present or omitted together.
  enter?: (frame: LogCallFrame) => void

  exit?: (frame: LogFrameResult) => void
}

export interface LogCallFrame {
  // - returns a string which has the type of the call frame
  getType: () => string
  // - returns the address of the call frame sender
  getFrom: () => string
  // - returns the address of the call frame target
  getTo: () => string
  // - returns the input as a buffer
  getInput: () => string
  // - returns a Number which has the amount of gas provided for the frame
  getGas: () => number
  // - returns a big.Int with the amount to be transferred only if available, otherwise undefined
  getValue: () => BigNumber
}

export interface LogFrameResult {
  getGasUsed: () => number // - returns amount of gas used throughout the frame as a Number
  getOutput: () => Buffer // - returns the output as a buffer
  getError: () => any // - returns an error if one occured during execution and undefined` otherwise
}

export interface LogOpCode {
  isPush: () => boolean // returns true if the opcode is a PUSHn
  toString: () => string // returns the string representation of the opcode
  toNumber: () => number // returns the opcode’s number
}

export interface LogMemory {
  slice: (start: number, stop: number) => any // returns the specified segment of memory as a byte slice
  getUint: (offset: number) => any // returns the 32 bytes at the given offset
  length: () => number // returns the memory size
}

export interface LogStack {
  peek: (idx: number) => any // returns the idx-th element from the top of the stack (0 is the topmost element) as a big.Int
  length: () => number // returns the number of elements in the stack
}

export interface LogContract {
  getCaller: () => any // returns the address of the caller
  getAddress: () => string // returns the address of the current contract
  getValue: () => BigNumber // returns the amount of value sent from caller to contract as a big.Int
  getInput: () => any // returns the input data passed to the contract
}

export interface LogStep {
  op: LogOpCode // Object, an OpCode object representing the current opcode
  stack: LogStack // Object, a structure representing the EVM execution stack
  memory: LogMemory // Object, a structure representing the contract’s memory space
  contract: LogContract // Object, an object representing the account executing the current operation

  getPC: () => number // returns a Number with the current program counter
  getGas: () => number // returns a Number with the amount of gas remaining
  getCost: () => number // returns the cost of the opcode as a Number
  getDepth: () => number // returns the execution depth as a Number
  getRefund: () => number // returns the amount to be refunded as a Number
  getError: () => string | undefined //  returns information about the error if one occured, otherwise returns undefined
  // If error is non-empty, all other fields should be ignored.
}

export interface LogDb {
  getBalance: (address: string) => BigNumber // - returns a big.Int with the specified account’s balance
  getNonce: (address: string) => number // returns a Number with the specified account’s nonce
  getCode: (address: string) => any // returns a byte slice with the code for the specified account
  getState: (address: string, hash: string) => any // returns the state value for the specified account and the specified hash
  exists: (address: string) => boolean // returns true if the specified address exists
}<|MERGE_RESOLUTION|>--- conflicted
+++ resolved
@@ -1,17 +1,14 @@
 import { JsonRpcProvider, TransactionRequest } from '@ethersproject/providers'
 import { BigNumber } from 'ethers'
 import { Deferrable } from '@ethersproject/properties'
-<<<<<<< HEAD
+import Debug from 'debug'
 import { resolveHexlify } from '@account-abstraction/utils'
-=======
-import { resolveProperties } from 'ethers/lib/utils'
-import Debug from 'debug'
->>>>>>> ba29f675
+
+const debug = Debug('aa.tracer')
+
 // from:https://geth.ethereum.org/docs/rpc/ns-debug#javascript-based-tracing
 // https://geth.ethereum.org/docs/developers/evm-tracing/custom-tracer
 //
-
-const debug = Debug('aa.tracer')
 
 /**
  * a function returning a LogTracer.
