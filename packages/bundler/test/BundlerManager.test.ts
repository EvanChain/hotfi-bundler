--- conflicted
+++ resolved
@@ -9,12 +9,8 @@
 import { MempoolManager } from '../src/modules/MempoolManager'
 import { BundleManager } from '../src/modules/BundleManager'
 import { ethers } from 'hardhat'
-<<<<<<< HEAD
 import { BundlerConfig, eipDefaultParams } from '../src/BundlerConfig'
 import { ValidationManager } from '../src/modules/ValidationManager'
-=======
-import { BundlerConfig } from '../src/BundlerConfig'
->>>>>>> 436f1224
 import { TestFakeWalletToken__factory } from '../src/types'
 import { UserOperation } from '../src/modules/Types'
 import { UserOpMethodHandler } from '../src/UserOpMethodHandler'
